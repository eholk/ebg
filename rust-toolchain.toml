[toolchain]
<<<<<<< HEAD
channel = "nightly-2023-12-05"
=======
channel = "stable"
>>>>>>> 36b52d62
<|MERGE_RESOLUTION|>--- conflicted
+++ resolved
@@ -1,6 +1,2 @@
 [toolchain]
-<<<<<<< HEAD
-channel = "nightly-2023-12-05"
-=======
-channel = "stable"
->>>>>>> 36b52d62
+channel = "nightly-2024-08-25"