cargo-features = ["edition2024"]

[package]
name = "ebg"
<<<<<<< HEAD
version = "0.3.1-dev"
edition = "2024"
=======
version = "0.5.1-dev"
edition = "2021"
>>>>>>> 36b52d62
license = "Apache-2.0"
repository = "https://github.com/eholk/ebg"
description = "Eric's Blog Generator, a simple static site generator."
authors = ["Eric Holk <eric@theincredibleholk.org>"]

# See more keys and their definitions at https://doc.rust-lang.org/cargo/reference/manifest.html

[dependencies]
bumpalo = "3"
chrono = { version = "0.4", features = ["serde"] }
clap = { version = "4", features = ["derive"] }
email-address-parser = "2"
futures = "0.3"
futures-concurrency = "7"
hyper = { version = "0.14", features = ["http1", "server", "tcp"] }
indicatif = "0.17"
miette = { version = "7", features = ["fancy"] }
notify = "6"
open = "5"
pathdiff = "0.2"
pulldown-cmark = "0.11"
quick-xml = "0.35"
rayon = "1"
serde = { version = "1", features = ["derive"] }
serde_json = "1"
serde_yaml = "0.9.34"
slug = "0.1"
syntect = "5"
tempfile = "3"
tera = "1"
thiserror = "1"
tokio = { version = "1", features = [
    "fs",
    "io-util",
    "macros",
    "rt",
    "rt-multi-thread",
] }
tokio-stream = { version = "0.1", features = ["fs"] }
toml = "0.8"
tracing = "0.1"
tracing-subscriber = { version = "0.3", features = ["ansi", "env-filter"] }
url = "2"
walkdir = "2"<|MERGE_RESOLUTION|>--- conflicted
+++ resolved
@@ -2,13 +2,8 @@
 
 [package]
 name = "ebg"
-<<<<<<< HEAD
-version = "0.3.1-dev"
+version = "0.5.1-dev"
 edition = "2024"
-=======
-version = "0.5.1-dev"
-edition = "2021"
->>>>>>> 36b52d62
 license = "Apache-2.0"
 repository = "https://github.com/eholk/ebg"
 description = "Eric's Blog Generator, a simple static site generator."
